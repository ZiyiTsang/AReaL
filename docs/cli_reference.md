--- conflicted
+++ resolved
@@ -274,27 +274,16 @@
 
 Configuration for reward/advantage normalization.
 
-<<<<<<< HEAD
 | Parameter          | Type           | Default    | Description                                                                                                                                                                                           |
 | ------------------ | -------------- | ---------- | ----------------------------------------------------------------------------------------------------------------------------------------------------------------------------------------------------- |
-| `mean_level`       | string \| None | `"batch"`  | Mean level for normalization. Choices: batch, group. Omit for no mean normalization.                                                                                                                  |
+| `mean_level`       | string \| None | `"batch"`  | Mean level for normalization. None for no mean normalization. **Choices:** `batch`, `group`, `None`                                                                                                   |
 | `mean_leave1out`   | boolean        | `False`    | Whether to use leave-one-out average.                                                                                                                                                                 |
-| `std_level`        | string \| None | `"batch"`  | Standard deviation level for normalization. Choices: batch, group. Omit for no std normalization.                                                                                                     |
+| `std_level`        | string \| None | `"batch"`  | Standard deviation level for normalization. None for no std normalization. **Choices:** `batch`, `group`, `None`                                                                                      |
 | `std_unbiased`     | boolean        | `True`     | Whether to use unbiased standard deviation computation. Defaults to True (changed from False in v0.3.4).                                                                                              |
 | `eps`              | float          | `1e-05`    | The eps when dividing by standard deviation to avoid numerical issues.                                                                                                                                |
 | `group_size`       | integer        | `1`        | Group size for group-level normalization                                                                                                                                                              |
 | `adv_norm_mode`    | string         | `"native"` | native or mix. 'native' is the normal z-score normalization. For 'mix', both normal z-score and mean-based z-score normalization will be calculated and aggregated (see MAPO paper for more details). |
 | `reward_norm_mode` | string         | `"native"` | Mode for reward normalization. Currently only 'native' is supported.                                                                                                                                  |
-=======
-| Parameter        | Type           | Default   | Description                                                                                                      |
-| ---------------- | -------------- | --------- | ---------------------------------------------------------------------------------------------------------------- |
-| `mean_level`     | string \| None | `"batch"` | Mean level for normalization. None for no mean normalization. **Choices:** `batch`, `group`, `None`              |
-| `mean_leave1out` | boolean        | `False`   | Whether to use leave-one-out average.                                                                            |
-| `std_level`      | string \| None | `"batch"` | Standard deviation level for normalization. None for no std normalization. **Choices:** `batch`, `group`, `None` |
-| `std_unbiased`   | boolean        | `True`    | Whether to use unbiased standard deviation computation. Defaults to True (changed from False in v0.3.4).         |
-| `eps`            | float          | `1e-05`   | The eps when dividing by standard deviation to avoid numerical issues.                                           |
-| `group_size`     | integer        | `1`       | Group size for group-level normalization                                                                         |
->>>>>>> d34094fa
 
 (section-optimizer)=
 
@@ -401,11 +390,7 @@
 | `use_lora`               | boolean                                        | `False`               | Whether to use LoRA. Only support FSDP. Note that should be enabled together with vLLM/SGLang.                                          |
 | `lora_rank`              | integer                                        | `32`                  | lora rank                                                                                                                               |
 | `lora_alpha`             | integer                                        | `16`                  | lora alpha                                                                                                                              |
-<<<<<<< HEAD
-| `target_modules`         | list of string                                 | **Required**          | lora target_modules. None defaults to 'all-linear'                                                                                      |
-=======
 | `target_modules`         | list of string                                 | **Required**          | lora target_modules.                                                                                                                    |
->>>>>>> d34094fa
 | `peft_type`              | string                                         | `"lora"`              | peft method type. Only LoRA is supported for now.                                                                                       |
 | `ppo_n_minibatches`      | integer                                        | `4`                   | Number of minibatches for each PPO update                                                                                               |
 | `eps_clip`               | float                                          | `0.5`                 | Clipping factor for value loss                                                                                                          |
